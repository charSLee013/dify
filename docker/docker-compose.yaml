version: '3.1'
services:
  # API service
  api:
<<<<<<< HEAD
    image: langgenius/dify-api:latest
    build:
      context: ../api/
      dockerfile: Dockerfile
=======
    image: langgenius/dify-api:0.3.30
>>>>>>> 88354355
    restart: always
    environment:
      # Startup mode, 'api' starts the API server.
      MODE: api
      # The log level for the application. Supported values are `DEBUG`, `INFO`, `WARNING`, `ERROR`, `CRITICAL`
      LOG_LEVEL: DEBUG
      # A secret key that is used for securely signing the session cookie and encrypting sensitive information on the database. You can generate a strong key using `openssl rand -base64 42`.
      SECRET_KEY: sk-9f73s3ljTXVcMT3Blb3ljTqtsKiGHXVcMT3BlbkFJLK7U
      # The base URL of console application web frontend, refers to the Console base URL of WEB service if console domain is
      # different from api or web app domain.
      # example: http://cloud.dify.ai
      CONSOLE_WEB_URL: ''
      # The base URL of console application api server, refers to the Console base URL of WEB service if console domain is
      # different from api or web app domain.
      # example: http://cloud.dify.ai
      CONSOLE_API_URL: ''
      # The URL prefix for Service API endpoints, refers to the base URL of the current API service if api domain is
      # different from console domain.
      # example: http://api.dify.ai
      SERVICE_API_URL: ''
      # The URL prefix for Web APP api server, refers to the Web App base URL of WEB service if web app domain is different from
      # console or api domain.
      # example: http://udify.app
      APP_API_URL: ''
      # The URL prefix for Web APP frontend, refers to the Web App base URL of WEB service if web app domain is different from
      # console or api domain.
      # example: http://udify.app
      APP_WEB_URL: ''
      # File preview or download Url prefix.
      # used to display File preview or download Url to the front-end or as Multi-model inputs;
      # Url is signed and has expiration time.
      FILES_URL: ''
      # When enabled, migrations will be executed prior to application startup and the application will start after the migrations have completed.
      MIGRATION_ENABLED: 'true'
      # The configurations of postgres database connection.
      # It is consistent with the configuration in the 'db' service below.
      DB_USERNAME: postgres
      DB_PASSWORD: difyai123456
      DB_HOST: db
      DB_PORT: 5432
      DB_DATABASE: dify
      # The configurations of redis connection.
      # It is consistent with the configuration in the 'redis' service below.
      REDIS_HOST: redis
      REDIS_PORT: 6379
      REDIS_USERNAME: ''
      REDIS_PASSWORD: difyai123456
      REDIS_USE_SSL: 'false'
      # use redis db 0 for redis cache
      REDIS_DB: 0
      # The configurations of celery broker.
      # Use redis as the broker, and redis db 1 for celery broker.
      CELERY_BROKER_URL: redis://:difyai123456@redis:6379/1
      # Specifies the allowed origins for cross-origin requests to the Web API, e.g. https://dify.app or * for all origins.
      WEB_API_CORS_ALLOW_ORIGINS: '*'
      # Specifies the allowed origins for cross-origin requests to the console API, e.g. https://cloud.dify.ai or * for all origins.
      CONSOLE_CORS_ALLOW_ORIGINS: '*'
      # CSRF Cookie settings
      # Controls whether a cookie is sent with cross-site requests,
      # providing some protection against cross-site request forgery attacks
      #
      # Default: `SameSite=Lax, Secure=false, HttpOnly=true`
      # This default configuration supports same-origin requests using either HTTP or HTTPS,
      # but does not support cross-origin requests. It is suitable for local debugging purposes.
      #
      # If you want to enable cross-origin support,
      # you must use the HTTPS protocol and set the configuration to `SameSite=None, Secure=true, HttpOnly=true`.
      #
      # The type of storage to use for storing user files. Supported values are `local` and `s3`, Default: `local`
      STORAGE_TYPE: local
      # The path to the local storage directory, the directory relative the root path of API service codes or absolute path. Default: `storage` or `/home/john/storage`.
      # only available when STORAGE_TYPE is `local`.
      STORAGE_LOCAL_PATH: storage
      # The S3 storage configurations, only available when STORAGE_TYPE is `s3`.
      S3_ENDPOINT: 'https://xxx.r2.cloudflarestorage.com'
      S3_BUCKET_NAME: 'difyai'
      S3_ACCESS_KEY: 'ak-difyai'
      S3_SECRET_KEY: 'sk-difyai'
      S3_REGION: 'us-east-1'
      # The type of vector store to use. Supported values are `weaviate`, `qdrant`, `milvus`.
      VECTOR_STORE: milvus
      # The Weaviate endpoint URL. Only available when VECTOR_STORE is `weaviate`.
      WEAVIATE_ENDPOINT: http://weaviate:8080
      # The Weaviate API key.
      WEAVIATE_API_KEY: WVF5YThaHlkYwhGUSmCRgsX3tD5ngdN8pkih
      # The Qdrant endpoint URL. Only available when VECTOR_STORE is `qdrant`.
      QDRANT_URL: http://qdrant:6333
      # The Qdrant API key.
      QDRANT_API_KEY: difyai123456
      # Milvus configuration Only available when VECTOR_STORE is `milvus`.
      # The milvus host.
      MILVUS_HOST: milvus
      # The milvus host.
      MILVUS_PORT: 19530
      # The milvus username.
      MILVUS_USER: root
      # The milvus password.
      MILVUS_PASSWORD: Milvus
      # The milvus tls switch.
      MILVUS_SECURE: 'false'
      # Mail configuration, support: resend
      MAIL_TYPE: ''
      # default send from email address, if not specified
      MAIL_DEFAULT_SEND_FROM: 'YOUR EMAIL FROM (eg: no-reply <no-reply@dify.ai>)'
      # the api-key for resend (https://resend.com)
      RESEND_API_KEY: ''
      # The DSN for Sentry error reporting. If not set, Sentry error reporting will be disabled.
      SENTRY_DSN: ''
      # The sample rate for Sentry events. Default: `1.0`
      SENTRY_TRACES_SAMPLE_RATE: 1.0
      # The sample rate for Sentry profiles. Default: `1.0`
      SENTRY_PROFILES_SAMPLE_RATE: 1.0
    depends_on:
      - db
      - redis
    volumes:
      # Mount the storage directory to the container, for storing user files.
      - ./volumes/app/storage:/app/api/storage
#    uncomment to expose dify-api port to host
#    ports:
#      - "5001:5001"

  # worker service
  # The Celery worker for processing the queue.
  worker:
<<<<<<< HEAD
    image: langgenius/dify-api:latest
=======
    image: langgenius/dify-api:0.3.30
>>>>>>> 88354355
    restart: always
    environment:
      # Startup mode, 'worker' starts the Celery worker for processing the queue.
      MODE: worker

      # --- All the configurations below are the same as those in the 'api' service. ---

      # The log level for the application. Supported values are `DEBUG`, `INFO`, `WARNING`, `ERROR`, `CRITICAL`
      LOG_LEVEL: DEBUG
      # A secret key that is used for securely signing the session cookie and encrypting sensitive information on the database. You can generate a strong key using `openssl rand -base64 42`.
      # same as the API service
      SECRET_KEY: sk-9f73s3ljTXVcMT3Blb3ljTqtsKiGHXVcMT3BlbkFJLK7U
      # The configurations of postgres database connection.
      # It is consistent with the configuration in the 'db' service below.
      DB_USERNAME: postgres
      DB_PASSWORD: difyai123456
      DB_HOST: db
      DB_PORT: 5432
      DB_DATABASE: dify
      # The configurations of redis cache connection.
      REDIS_HOST: redis
      REDIS_PORT: 6379
      REDIS_USERNAME: ''
      REDIS_PASSWORD: difyai123456
      REDIS_DB: 0
      REDIS_USE_SSL: 'false'
      # The configurations of celery broker.
      CELERY_BROKER_URL: redis://:difyai123456@redis:6379/1
      # The type of storage to use for storing user files. Supported values are `local` and `s3`, Default: `local`
      STORAGE_TYPE: local
      STORAGE_LOCAL_PATH: storage
      # The type of vector store to use. Supported values are `weaviate`, `qdrant`, `milvus`.
      VECTOR_STORE: milvus
      # The Weaviate endpoint URL. Only available when VECTOR_STORE is `weaviate`.
      WEAVIATE_ENDPOINT: http://weaviate:8080
      # The Weaviate API key.
      WEAVIATE_API_KEY: WVF5YThaHlkYwhGUSmCRgsX3tD5ngdN8pkih
      # The Qdrant endpoint URL. Only available when VECTOR_STORE is `qdrant`.
      QDRANT_URL: http://qdrant:6333
      # The Qdrant API key.
      QDRANT_API_KEY: difyai123456
      # Milvus configuration Only available when VECTOR_STORE is `milvus`.
      # The milvus host.
      MILVUS_HOST: milvus
      # The milvus host.
      MILVUS_PORT: 19530
      # The milvus username.
      MILVUS_USER: root
      # The milvus password.
      MILVUS_PASSWORD: Milvus
      # The milvus tls switch.
      MILVUS_SECURE: 'false'
      # Mail configuration, support: resend
      MAIL_TYPE: ''
      # default send from email address, if not specified
      MAIL_DEFAULT_SEND_FROM: 'YOUR EMAIL FROM (eg: no-reply <no-reply@dify.ai>)'
      # the api-key for resend (https://resend.com)
      RESEND_API_KEY: ''
    depends_on:
      - db
      - redis
    volumes:
      # Mount the storage directory to the container, for storing user files.
      - ./volumes/app/storage:/app/api/storage

  # Frontend web application.
  web:
<<<<<<< HEAD
    image: langgenius/dify-web:latest
    build:
      context: ../web/
      dockerfile: Dockerfile
=======
    image: langgenius/dify-web:0.3.30
>>>>>>> 88354355
    restart: always
    environment:
      EDITION: SELF_HOSTED
      # The base URL of console application api server, refers to the Console base URL of WEB service if console domain is
      # different from api or web app domain.
      # example: http://cloud.dify.ai
      CONSOLE_API_URL: ''
      # The URL for Web APP api server, refers to the Web App base URL of WEB service if web app domain is different from
      # console or api domain.
      # example: http://udify.app
      APP_API_URL: ''
      # The DSN for Sentry error reporting. If not set, Sentry error reporting will be disabled.
      SENTRY_DSN: ''
#    uncomment to expose dify-web port to host
#    ports:
#      - "3000:3000"

  # The postgres database.
  db:
    image: postgres:15-alpine
    restart: always
    environment:
      PGUSER: postgres
      # The password for the default postgres user.
      POSTGRES_PASSWORD: difyai123456
      # The name of the default postgres database.
      POSTGRES_DB: dify
      # postgres data directory
      PGDATA: /var/lib/postgresql/data/pgdata
    volumes:
      - ./volumes/db/data:/var/lib/postgresql/data
    ports:
      - "5432:5432"
    healthcheck:
      test: ["CMD", "pg_isready"]
      interval: 1s
      timeout: 3s
      retries: 30

  # The redis cache.
  redis:
    image: redis:6-alpine
    restart: always
    volumes:
      # Mount the redis data directory to the container.
      - ./volumes/redis/data:/data
    # Set the redis password when startup redis server.
    command: redis-server --requirepass difyai123456
    healthcheck:
      test: ["CMD", "redis-cli","ping"]

  # The nginx reverse proxy.
  # used for reverse proxying the API service and Web service.
  nginx:
    image: nginx:latest
    volumes:
      - ./nginx/nginx.conf:/etc/nginx/nginx.conf
      - ./nginx/proxy.conf:/etc/nginx/proxy.conf
      - ./nginx/conf.d:/etc/nginx/conf.d
    depends_on:
      - api
      - web
    ports:
      - "80:80"

# about milvus 
  etcd:
    container_name: milvus-etcd
    image: quay.io/coreos/etcd:v3.5.5
    environment:
      - ETCD_AUTO_COMPACTION_MODE=revision
      - ETCD_AUTO_COMPACTION_RETENTION=1000
      - ETCD_QUOTA_BACKEND_BYTES=4294967296
      - ETCD_SNAPSHOT_COUNT=50000
    volumes:
      - ${DOCKER_VOLUME_DIRECTORY:-.}/volumes/etcd:/etcd
    command: etcd -advertise-client-urls=http://127.0.0.1:2379 -listen-client-urls http://0.0.0.0:2379 --data-dir /etcd
    healthcheck:
      test: ["CMD", "etcdctl", "endpoint", "health"]
      interval: 30s
      timeout: 20s
      retries: 3

  minio:
    container_name: milvus-minio
    image: minio/minio:RELEASE.2023-03-20T20-16-18Z
    environment:
      MINIO_ACCESS_KEY: minioadmin
      MINIO_SECRET_KEY: minioadmin
    ports:
      - "9001:9001"
      - "9000:9000"
    volumes:
      - ${DOCKER_VOLUME_DIRECTORY:-.}/volumes/minio:/minio_data
    command: minio server /minio_data --console-address ":9001"
    healthcheck:
      test: ["CMD", "curl", "-f", "http://localhost:9000/minio/health/live"]
      interval: 30s
      timeout: 20s
      retries: 3

  milvus:
    container_name: milvus-standalone
    image: milvusdb/milvus:v2.3.1
    command: ["milvus", "run", "standalone"]
    environment:
      ETCD_ENDPOINTS: etcd:2379
      MINIO_ADDRESS: minio:9000
      common.security.authorizationEnabled: true
    volumes:
      - ${DOCKER_VOLUME_DIRECTORY:-.}/volumes/milvus:/var/lib/milvus
    healthcheck:
      test: ["CMD", "curl", "-f", "http://localhost:9091/healthz"]
      interval: 30s
      start_period: 90s
      timeout: 20s
      retries: 3
    ports:
      - "19530:19530"
      - "9091:9091"
    depends_on:
      - "etcd"
      - "minio"

networks:
  default:
    name: dify<|MERGE_RESOLUTION|>--- conflicted
+++ resolved
@@ -2,14 +2,10 @@
 services:
   # API service
   api:
-<<<<<<< HEAD
     image: langgenius/dify-api:latest
     build:
       context: ../api/
       dockerfile: Dockerfile
-=======
-    image: langgenius/dify-api:0.3.30
->>>>>>> 88354355
     restart: always
     environment:
       # Startup mode, 'api' starts the API server.
@@ -135,11 +131,7 @@
   # worker service
   # The Celery worker for processing the queue.
   worker:
-<<<<<<< HEAD
     image: langgenius/dify-api:latest
-=======
-    image: langgenius/dify-api:0.3.30
->>>>>>> 88354355
     restart: always
     environment:
       # Startup mode, 'worker' starts the Celery worker for processing the queue.
@@ -207,14 +199,10 @@
 
   # Frontend web application.
   web:
-<<<<<<< HEAD
     image: langgenius/dify-web:latest
     build:
       context: ../web/
       dockerfile: Dockerfile
-=======
-    image: langgenius/dify-web:0.3.30
->>>>>>> 88354355
     restart: always
     environment:
       EDITION: SELF_HOSTED
