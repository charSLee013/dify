--- conflicted
+++ resolved
@@ -61,11 +61,8 @@
     'UPLOAD_IMAGE_FILE_SIZE_LIMIT': 10,
     'OUTPUT_MODERATION_BUFFER_SIZE': 300,
     'MULTIMODAL_SEND_IMAGE_FORMAT': 'base64',
-<<<<<<< HEAD
     'INVITE_EXPIRY_HOURS': 72
-=======
     'QA_MODEL_CONCURRENCY':1
->>>>>>> 78b1bda6
 }
 
 
