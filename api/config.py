--- conflicted
+++ resolved
@@ -58,14 +58,10 @@
     'CLEAN_DAY_SETTING': 30,
     'UPLOAD_FILE_SIZE_LIMIT': 15,
     'UPLOAD_FILE_BATCH_LIMIT': 5,
-<<<<<<< HEAD
-    'OUTPUT_MODERATION_BUFFER_SIZE': 300,
-    'QA_MODEL_CONCURRENCY':1
-=======
     'UPLOAD_IMAGE_FILE_SIZE_LIMIT': 10,
     'OUTPUT_MODERATION_BUFFER_SIZE': 300,
-    'MULTIMODAL_SEND_IMAGE_FORMAT': 'base64'
->>>>>>> 88354355
+    'MULTIMODAL_SEND_IMAGE_FORMAT': 'base64',
+    'QA_MODEL_CONCURRENCY':1
 }
 
 
@@ -287,31 +283,8 @@
         self.HOSTED_MODERATION_ENABLED = get_bool_env('HOSTED_MODERATION_ENABLED')
         self.HOSTED_MODERATION_PROVIDERS = get_env('HOSTED_MODERATION_PROVIDERS')
 
-<<<<<<< HEAD
-        self.STRIPE_API_KEY = get_env('STRIPE_API_KEY')
-        self.STRIPE_WEBHOOK_SECRET = get_env('STRIPE_WEBHOOK_SECRET')
-
-        # notion import setting
-        self.NOTION_CLIENT_ID = get_env('NOTION_CLIENT_ID')
-        self.NOTION_CLIENT_SECRET = get_env('NOTION_CLIENT_SECRET')
-        self.NOTION_INTEGRATION_TYPE = get_env('NOTION_INTEGRATION_TYPE')
-        self.NOTION_INTERNAL_SECRET = get_env('NOTION_INTERNAL_SECRET')
-        self.NOTION_INTEGRATION_TOKEN = get_env('NOTION_INTEGRATION_TOKEN')
-
-        self.TENANT_DOCUMENT_COUNT = get_env('TENANT_DOCUMENT_COUNT')
-        self.CLEAN_DAY_SETTING = get_env('CLEAN_DAY_SETTING')
-
-        # uploading settings
-        self.UPLOAD_FILE_SIZE_LIMIT = int(get_env('UPLOAD_FILE_SIZE_LIMIT'))
-        self.UPLOAD_FILE_BATCH_LIMIT = int(get_env('UPLOAD_FILE_BATCH_LIMIT'))
-
-        # moderation settings
-        self.OUTPUT_MODERATION_BUFFER_SIZE = int(get_env('OUTPUT_MODERATION_BUFFER_SIZE'))
-
         # embedding settings
         self.QA_MODEL_CONCURRENCY = int(get_env('QA_MODEL_CONCURRENCY'))
-=======
->>>>>>> 88354355
 
 class CloudEditionConfig(Config):
 
