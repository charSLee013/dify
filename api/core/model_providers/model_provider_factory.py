--- conflicted
+++ resolved
@@ -72,15 +72,12 @@
         elif provider_name == 'localai':
             from core.model_providers.providers.localai_provider import LocalAIProvider
             return LocalAIProvider
-<<<<<<< HEAD
         elif provider_name == 'cohere':
             from core.model_providers.providers.cohere_provider import CohereProvider
             return CohereProvider
-=======
         elif provider_name == 'custom':
             from core.model_providers.providers.custom_provider import CustomProvider
             return CustomProvider
->>>>>>> 1457cab8
         else:
             raise NotImplementedError
 
