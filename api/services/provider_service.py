--- conflicted
+++ resolved
@@ -87,14 +87,10 @@
         providers_list = {}
         # 遍历每个模型提供商和它们的规则
         for model_provider_name, model_provider_rule in model_provider_rules.items():
-<<<<<<< HEAD
             if model_type and model_type not in model_provider_rule.get('supported_model_types', []):
                 continue
 
             # get preferred provider type
-=======
-            # 获取租户首选的提供商类型
->>>>>>> 78b1bda6
             preferred_model_provider = provider_name_to_preferred_provider_type_dict.get(model_provider_name)
             preferred_provider_type = ModelProviderFactory.get_preferred_type_by_preferred_model_provider(
                 tenant_id,
