--- conflicted
+++ resolved
@@ -27,10 +27,11 @@
     @staticmethod
     def upload_file(file: FileStorage, user: Union[Account, EndUser], only_image: bool = False) -> UploadFile:
         extension = file.filename.split('.')[-1]
-        if extension.lower() not in ALLOWED_EXTENSIONS:
-            raise UnsupportedFileTypeError()
-        elif only_image and extension.lower() not in IMAGE_EXTENSIONS:
-            raise UnsupportedFileTypeError()
+        # allow all files
+#         if extension.lower() not in ALLOWED_EXTENSIONS:
+#             raise UnsupportedFileTypeError()
+#         elif only_image and extension.lower() not in IMAGE_EXTENSIONS:
+#             raise UnsupportedFileTypeError()
 
         # read file content
         file_content = file.read()
@@ -47,13 +48,6 @@
             message = f'File size exceeded. {file_size} > {file_size_limit}'
             raise FileTooLargeError(message)
 
-<<<<<<< HEAD
-        extension = file.filename.split('.')[-1]
-        # if extension.lower() not in ALLOWED_EXTENSIONS:
-        #     raise UnsupportedFileTypeError()
-
-=======
->>>>>>> 88354355
         # user uuid as file name
         file_uuid = str(uuid.uuid4())
 
